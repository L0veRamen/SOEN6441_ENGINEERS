package controllers;

import models.Article;
import models.ReadabilityScores;
import models.SearchBlock;
import models.SourceProfile;
import models.WordStats;
import models.Sentiment;
import models.WordStats;
import org.junit.Before;
import org.junit.Test;
import org.junit.jupiter.api.Nested;
import org.junit.runner.RunWith;
import org.mockito.ArgumentCaptor;
import org.mockito.Mock;
import org.mockito.junit.MockitoJUnitRunner;
import play.mvc.Http;
import play.mvc.Result;
import services.ProfileService;
import services.ProfileService.SourceProfileResult;
import services.SearchHistoryService;
import services.SearchService;
import services.WordStatsService;

import java.util.List;
import java.util.concurrent.CompletableFuture;

import static org.junit.Assert.*;
import static org.mockito.ArgumentMatchers.*;
import static org.mockito.Mockito.*;
import static play.mvc.Http.Status.*;
import static play.test.Helpers.contentAsString;

/**
 * Unit tests for HomeController
 * Tests all controller actions with mocked services
 * Achieves 100% code coverage for controller layer
 * <p>
 * Test Strategy:
 * - Mock all service dependencies
 * - Test equivalence classes for input validation
 * - Verify async behavior with CompletionStage
 * - Ensure proper session handling
 * - Never call live NewsAPI (use mocks only)
 *
 * @author Group
 */
@RunWith(MockitoJUnitRunner.class)
public class HomeControllerTest {

    @Mock
    private SearchHistoryService historyService;

    @Mock
    private ProfileService profileService;

    @Mock
    private SearchService searchService;
    
    @Mock
    private WordStatsService wordStatsService;

    @Mock
    private WordStatsService wordStatsService;

    private HomeController controller;
    private SearchBlock sampleBlock;
    private WordStats sampleWordStats;

    /**
     * Set up test fixtures before each test
     * Initializes mocks and controller instance
     *
     * @author Group
     */
    @Before
    public void setUp() {
        controller = new HomeController(searchService, historyService, profileService, wordStatsService);
        sampleBlock = new SearchBlock(
                "java",
                "publishedAt",
                2,
                List.of(new Article(
                        "Test Title",
                        "https://example.com",
                        "desc",
                        "source-id",
                        "Source",
                        "2024-01-01T00:00:00Z")),
                "2024-01-01T00:00:00Z",
                new ReadabilityScores(8.5, 65.0),
                List.of(new ReadabilityScores(8.0, 66.0)),
                Sentiment.fromScores(0.8, 0.1));
<<<<<<< HEAD
        
=======
>>>>>>> f2bb0da5
        sampleWordStats = new WordStats(
                "test", 10, 100, 20,
                List.of(
                        new WordStats.WordFrequency("the", 10),
                        new WordStats.WordFrequency("is", 7),
                        new WordStats.WordFrequency("a", 5)
                )
<<<<<<< HEAD
        );         
    }
    
    /**
     * WordStatsTests Section
     * 
     * Test that word stats endpoint accepts valid query.
     * Verifies that controller processes valid query and returns OK status.
     * 
     * @throws Exception if test execution fails
     * @author Zi Lun Li
     */
	@Test
	public void wordStatsAcceptsQueryTest() throws Exception {
=======
        );
    }

    // ==================== WORD STATS TESTS ====================

    /**
     * Test wordStats() with valid query
     * Equivalence class: Valid query input
     *
     * @author Group
     */
    @Test
    public void wordStatsAcceptsQueryTest() throws Exception {
>>>>>>> f2bb0da5
        when(wordStatsService.computeWordStats("test"))
                .thenReturn(CompletableFuture.completedFuture(sampleWordStats));

        Http.Request request = new Http.RequestBuilder()
                .method("GET")
                .uri("/wordstats?q=test")
                .build();

        Result result = controller.wordStats(request, "test")
                .toCompletableFuture()
                .get();

        assertEquals(OK, result.status());
        verify(wordStatsService).computeWordStats("test");
    }
<<<<<<< HEAD
	
	/**
     * Test that word stats endpoint rejects invalid queries.
     * Verifies that controller returns BAD_REQUEST for null, empty, and whitespace queries.
     * 
     * @throws Exception if test execution fails
     * @author Zi Lun Li
     */
	@Test
	public void wordStatsRejectsQueryTest() throws Exception {
		Http.Request noQueryRequest = new Http.RequestBuilder()
                .method("GET")
                .uri("/wordstats")
                .build();
		
		Http.Request emptyQueryRequest = new Http.RequestBuilder()
                .method("GET")
                .uri("/wordstats?q=")
                .build();
		
		Http.Request whiteSpaceQueryRequest = new Http.RequestBuilder()
=======

    /**
     * Test wordStats() with invalid queries
     * Equivalence class: Invalid query inputs (null, empty, whitespace)
     *
     * @author Group
     */
    @Test
    public void wordStatsRejectsQueryTest() throws Exception {
        Http.Request noQueryRequest = new Http.RequestBuilder()
                .method("GET")
                .uri("/wordstats")
                .build();

        Http.Request emptyQueryRequest = new Http.RequestBuilder()
                .method("GET")
                .uri("/wordstats?q=")
                .build();

        Http.Request whiteSpaceQueryRequest = new Http.RequestBuilder()
>>>>>>> f2bb0da5
                .method("GET")
                .uri("/wordstats?q=%20")
                .build();

        Result noQueryresult = controller.wordStats(noQueryRequest, null)
                .toCompletableFuture()
                .get();
<<<<<<< HEAD
        
        Result emptyQueryresult = controller.wordStats(emptyQueryRequest, "")
                .toCompletableFuture()
                .get();
        
=======

        Result emptyQueryresult = controller.wordStats(emptyQueryRequest, "")
                .toCompletableFuture()
                .get();

>>>>>>> f2bb0da5
        Result whiteSpaceQueryresult = controller.wordStats(whiteSpaceQueryRequest, " ")
                .toCompletableFuture()
                .get();

        assertEquals(BAD_REQUEST, noQueryresult.status());
        assertEquals(BAD_REQUEST, emptyQueryresult.status());
        assertEquals(BAD_REQUEST, whiteSpaceQueryresult.status());
        verifyNoInteractions(wordStatsService);
    }
<<<<<<< HEAD
	
	/**
     * Test that word stats handles empty results gracefully.
     * Verifies that controller returns OK status even when no word statistics are found.
     * 
     * @throws Exception if test execution fails
     * @author Zi Lun Li
     */
	@Test
	public void wordStatsHandlesEmptyResultTest() throws Exception {
		WordStats emptyWordStats = new WordStats("qwertyuiop", 0, 0, 0, List.of());
=======

    /**
     * Test wordStats() with empty result
     * Equivalence class: Valid query but no results
     *
     * @author Group
     */
    @Test
    public void wordStatsHandlesEmptyResultTest() throws Exception {
        WordStats emptyWordStats = new WordStats("qwertyuiop", 0, 0, 0, List.of());
>>>>>>> f2bb0da5
        when(wordStatsService.computeWordStats("qwertyuiop"))
                .thenReturn(CompletableFuture.completedFuture(emptyWordStats));

        Http.Request request = new Http.RequestBuilder()
                .method("GET")
                .uri("/wordstats?q=qwertyuiop")
                .build();

        Result result = controller.wordStats(request, "qwertyuiop")
                .toCompletableFuture()
                .get();

        assertEquals(OK, result.status());
        verify(wordStatsService).computeWordStats("qwertyuiop");
    }
<<<<<<< HEAD
	
	/**
     * Test that word stats handles service errors properly.
     * Verifies that controller propagates exceptions from the word stats service.
     * 
     * @throws Exception if test execution fails
     * @author Zi Lun Li
     */
	 @Test
	 public void wordStatsHandlesErrorTest() throws Exception {
=======

    /**
     * Test wordStats() error handling
     * Equivalence class: Service failure scenario
     *
     * @author Group
     */
    @Test
    public void wordStatsHandlesErrorTest() throws Exception {
>>>>>>> f2bb0da5
        CompletableFuture<WordStats> error = new CompletableFuture<>();
        error.completeExceptionally(new RuntimeException("Error"));
        when(wordStatsService.computeWordStats(anyString())).thenReturn(error);

        Http.Request request = new Http.RequestBuilder()
                .method("GET")
                .uri("/wordstats?q=test")
                .build();

        try {
            controller.wordStats(request, "test")
                    .toCompletableFuture()
                    .get();
<<<<<<< HEAD
            fail("Throw error exception");
=======
            fail("Should throw error exception");
>>>>>>> f2bb0da5
        } catch (Exception e) {
            assertTrue(e.getCause() instanceof RuntimeException);
        }
    }

    // ==================== INDEX ACTION TESTS ====================

    /**
     * Test index() with existing session renders history
     * Equivalence class: Session with existing searches
     *
     * @author Group
     */
    @Test
    public void indexWithExistingSessionRendersHistory() {
        when(historyService.list("session-123")).thenReturn(List.of(sampleBlock));

        Http.Request request = new Http.RequestBuilder()
                .method("GET")
                .uri("/")
                .session("sessionId", "session-123")
                .build();

        Result result = controller.index(request).toCompletableFuture().join();

        assertEquals(OK, result.status());
        verify(historyService).list("session-123");
    }

    /**
     * Test index() without session generates new session ID
     * Equivalence class: First visit without existing session
     *
     * @author Group
     */
    @Test
    public void indexWithoutSessionGeneratesNewSessionId() {
        when(historyService.list(anyString())).thenReturn(List.of());

        Http.Request request = new Http.RequestBuilder()
                .method("GET")
                .uri("/")
                .build();

        Result result = controller.index(request).toCompletableFuture().join();

        assertEquals(OK, result.status());
        ArgumentCaptor<String> sessionCaptor = ArgumentCaptor.forClass(String.class);
        verify(historyService).list(sessionCaptor.capture());
        String generatedId = sessionCaptor.getValue();
        assertNotNull(generatedId);
        assertFalse(generatedId.isBlank());
    }

    /**
     * Test index() with empty history
     * Equivalence class: No previous searches in session
     *
     * @author Group
     */
    @Test
    public void indexWithEmptyHistoryRendersEmptyList() {
        when(historyService.list(anyString())).thenReturn(List.of());

        Http.Request request = new Http.RequestBuilder()
                .method("GET")
                .uri("/Notilytics")
                .session("sessionId", "empty-session")
                .build();

        Result result = controller.index(request).toCompletableFuture().join();

        assertEquals(OK, result.status());
        verify(historyService).list("empty-session");
    }

    // ==================== SEARCH ACTION TESTS ====================

    /**
     * Test search() with valid query and default sortBy
     * Equivalence class: Valid input, default sorting
     *
     * @author Group
     */
    @Test
    public void searchWithValidQueryAndDefaultSortBy() {
        SearchBlock mockBlock = new SearchBlock(
                "java",
                "publishedAt",
                15,
                List.of(new Article("Article 1", "https://example.com/1", "desc1",
                        "source-1", "Source", "2024-01-01T00:00:00Z")),
                "2024-01-01T00:00:00Z",
                new ReadabilityScores(8.5, 65.0),
                List.of(new ReadabilityScores(8.0, 66.0)),
                Sentiment.fromScores(0.8, 0.1));

        when(searchService.search("java", "publishedAt"))
                .thenReturn(CompletableFuture.completedFuture(mockBlock));
        doNothing().when(historyService).push(anyString(), any(SearchBlock.class));

        Http.Request request = new Http.RequestBuilder()
                .method("GET")
                .uri("/notilytics?q=java")
                .build();

        Result result = controller.search(request).join();

        assertEquals(SEE_OTHER, result.status());
        assertTrue(result.redirectLocation().isPresent());
        assertEquals("/Notilytics", result.redirectLocation().get());
        verify(searchService, times(1)).search("java", "publishedAt");
        verify(historyService, times(1)).push(anyString(), eq(mockBlock));
    }

    /**
     * Test search() with valid query and custom sortBy
     * Equivalence class: Valid input with custom sorting
     *
     * @author Group
     */
    @Test
    public void searchWithValidQueryAndCustomSortBy() {
        SearchBlock mockBlock = new SearchBlock(
                "ai",
                "popularity",
                8,
                List.of(new Article("AI Article", "https://example.com/ai", "desc",
                        "source-3", "Source", "2024-01-01T00:00:00Z")),
                "2024-01-01T00:00:00Z",
                new ReadabilityScores(8.5, 65.0),
                List.of(new ReadabilityScores(8.0, 66.0)),
                Sentiment.fromScores(0.8, 0.1));

        when(searchService.search("ai", "popularity"))
                .thenReturn(CompletableFuture.completedFuture(mockBlock));
        doNothing().when(historyService).push(anyString(), any(SearchBlock.class));

        Http.Request request = new Http.RequestBuilder()
                .method("GET")
                .uri("/notilytics?q=ai&sortBy=popularity")
                .build();

        Result result = controller.search(request).join();

        assertEquals(SEE_OTHER, result.status());
        verify(searchService, times(1)).search("ai", "popularity");
    }

    /**
     * Test search() with empty query
     * Equivalence class: Invalid input - empty query
     *
     * @author Group
     */
    @Test
    public void searchWithEmptyQueryReturnsBadRequest() {
        Http.Request request = new Http.RequestBuilder()
                .method("GET")
                .uri("/notilytics?q=")
                .build();

        Result result = controller.search(request).join();

        assertEquals(BAD_REQUEST, result.status());
        String body = contentAsString(result);
        assertTrue(body.contains("Search query is required"));
        verify(searchService, never()).search(anyString(), anyString());
        verify(historyService, never()).push(anyString(), any(SearchBlock.class));
    }

    /**
     * Test search() with whitespace-only query
     * Equivalence class: Invalid input - blank query
     *
     * @author Group
     */
    @Test
    public void searchWithWhitespaceOnlyQueryReturnsBadRequest() {
        Http.Request request = new Http.RequestBuilder()
                .method("GET")
                .uri("/notilytics?q=%20%20%20")
                .build();

        Result result = controller.search(request).join();

        assertEquals(BAD_REQUEST, result.status());
        verify(searchService, never()).search(anyString(), anyString());
    }

    /**
     * Test search() with missing query parameter
     * Equivalence class: Invalid input - no query parameter
     *
     * @author Group
     */
    @Test
    public void searchWithMissingQueryParameterReturnsBadRequest() {
        Http.Request request = new Http.RequestBuilder()
                .method("GET")
                .uri("/notilytics")
                .build();

        Result result = controller.search(request).join();

        assertEquals(BAD_REQUEST, result.status());
        verify(searchService, never()).search(anyString(), anyString());
    }

    /**
     * Test search() error handling when SearchService fails
     * Equivalence class: Service failure scenario
     *
     * @author Group
     */
    @Test
    public void searchWithServiceFailureRedirectsToHome() {
        CompletableFuture<SearchBlock> failedFuture = new CompletableFuture<>();
        failedFuture.completeExceptionally(new RuntimeException("API Error"));

        when(searchService.search("error", "publishedAt")).thenReturn(failedFuture);

        Http.Request request = new Http.RequestBuilder()
                .method("GET")
                .uri("/notilytics?q=error")
                .build();

        Result result = controller.search(request).join();

        assertEquals(SEE_OTHER, result.status()); // Still redirects even on error
        verify(searchService, times(1)).search("error", "publishedAt");
        // History should NOT be updated on error
        verify(historyService, never()).push(anyString(), any(SearchBlock.class));
    }

    /**
     * Test search() with query containing special characters
     * Equivalence class: Query with special characters
     *
     * @author Group
     */
    @Test
    public void searchWithSpecialCharactersInQuery() {
        SearchBlock mockBlock = new SearchBlock(
                "java & spring",
                "publishedAt",
                5,
                List.of(new Article("Special", "https://example.com/special", "desc",
                        "source-7", "Source", "2024-01-01T00:00:00Z")),
                "2024-01-01T00:00:00Z",
                new ReadabilityScores(8.5, 65.0),
                List.of(new ReadabilityScores(8.0, 66.0)),
                Sentiment.fromScores(0.1, 0.8)
        );

        when(searchService.search("java & spring", "publishedAt"))
                .thenReturn(CompletableFuture.completedFuture(mockBlock));
        doNothing().when(historyService).push(anyString(), any(SearchBlock.class));

        Http.Request request = new Http.RequestBuilder()
                .method("GET")
                .uri("/notilytics?q=java+%26+spring")
                .build();

        Result result = controller.search(request).join();

        assertEquals(SEE_OTHER, result.status());
        verify(searchService, times(1)).search("java & spring", "publishedAt");
    }

    /**
     * Test search() with missing sortBy parameter defaults to publishedAt
     * Equivalence class: Optional parameter not provided
     *
     * @author Group
     */
    @Test
    public void searchWithMissingSortByDefaultsToPublishedAt() {
        SearchBlock mockBlock = new SearchBlock(
                "default",
                "publishedAt",
                7,
                List.of(new Article("Default", "https://example.com/default", "desc",
                        "source-8", "Source", "2024-01-01T00:00:00Z")),
                "2024-01-01T00:00:00Z",
                new ReadabilityScores(8.5, 65.0),
                List.of(new ReadabilityScores(8.0, 66.0)),
                Sentiment.fromScores(0.1, 0.8)
        );

        when(searchService.search("default", "publishedAt"))
                .thenReturn(CompletableFuture.completedFuture(mockBlock));
        doNothing().when(historyService).push(anyString(), any(SearchBlock.class));

        Http.Request request = new Http.RequestBuilder()
                .method("GET")
                .uri("/notilytics?q=default")
                .build();

        Result result = controller.search(request).join();

        assertEquals(SEE_OTHER, result.status());
        verify(searchService, times(1)).search("default", "publishedAt");
    }

    // ==================== SOURCE ACTION TESTS ====================

    /**
     * Test source() renders with existing source
     * Equivalence class: Valid source exists
     *
     * @author Yuhao Ma
     */
    @Test
    public void sourceRendersWithExistingSource() {
        SourceProfile mockSource = new SourceProfile();
        mockSource.id = "bbc-news";
        mockSource.name = "BBC News";

        SourceProfileResult mockResult = new SourceProfileResult(
                mockSource,
                List.of(new Article("Title", "https://example.com", "desc",
                        "source-id", "Source", "2024-01-01T00:00:00Z")));

        when(profileService.search("java"))
                .thenReturn(CompletableFuture.completedFuture(mockResult));

        Http.Request request = new Http.RequestBuilder()
                .method("GET")
                .uri("/source/java")
                .build();

        Result result = controller.source(request, "java").toCompletableFuture().join();

        assertEquals(OK, result.status());
        String body = contentAsString(result);
        assertTrue(body.contains("Title"));
    }

    /**
     * Test source() renders with new source when null
     * Equivalence class: Source does not exist
     *
     * @author Yuhao Ma
     */
    @Test
    public void sourceRendersWithNewSourceWhenNull() {
        SourceProfileResult mockResult = new SourceProfileResult(
                null,
                List.of(new Article("Title", "https://example.com", "desc",
                        "source-id", "Source", "2024-01-01T00:00:00Z")));

        when(profileService.search("python"))
                .thenReturn(CompletableFuture.completedFuture(mockResult));

        Http.Request request = new Http.RequestBuilder()
                .method("GET")
                .uri("/source/python")
                .build();

        Result result = controller.source(request, "python").toCompletableFuture().join();

        assertEquals(OK, result.status());
        String body = contentAsString(result);
        assertTrue(body.contains("python"));
    }

    /**
     * Test source() with empty article list
     * Equivalence class: Valid source but no articles
     *
     * @author Group
     */
    @Test
    public void sourceWithNoArticlesRendersEmptyList() {
        SourceProfile mockSource = new SourceProfile();
        mockSource.id = "empty-source";
        mockSource.name = "Empty Source";

        SourceProfileResult mockResult = new SourceProfileResult(mockSource, List.of());

        when(profileService.search("empty-source"))
                .thenReturn(CompletableFuture.completedFuture(mockResult));

        Http.Request request = new Http.RequestBuilder()
                .method("GET")
                .uri("/source/empty-source")
                .build();

        Result result = controller.source(request, "empty-source").toCompletableFuture().join();

        assertEquals(OK, result.status());
    }

    /**
     * Test source() with special characters in query
     * Equivalence class: Query with special characters
     *
     * @author Group
     */
    @Test
    public void sourceWithSpecialCharactersInQuery() {
        SourceProfile mockSource = new SourceProfile();
        mockSource.id = "test-source";
        mockSource.name = "Test Source";

        SourceProfileResult mockResult = new SourceProfileResult(
                mockSource,
                List.of(new Article("Article", "https://example.com", "desc",
                        "test-source", "Test Source", "2024-01-01T00:00:00Z")));

        when(profileService.search("test-source-123"))
                .thenReturn(CompletableFuture.completedFuture(mockResult));

        Http.Request request = new Http.RequestBuilder()
                .method("GET")
                .uri("/source/test-source-123")
                .build();

        Result result = controller.source(request, "test-source-123").toCompletableFuture().join();

        assertEquals(OK, result.status());
        verify(profileService, times(1)).search("test-source-123");
    }
}<|MERGE_RESOLUTION|>--- conflicted
+++ resolved
@@ -6,7 +6,6 @@
 import models.SourceProfile;
 import models.WordStats;
 import models.Sentiment;
-import models.WordStats;
 import org.junit.Before;
 import org.junit.Test;
 import org.junit.jupiter.api.Nested;
@@ -56,9 +55,6 @@
 
     @Mock
     private SearchService searchService;
-    
-    @Mock
-    private WordStatsService wordStatsService;
 
     @Mock
     private WordStatsService wordStatsService;
@@ -91,10 +87,7 @@
                 new ReadabilityScores(8.5, 65.0),
                 List.of(new ReadabilityScores(8.0, 66.0)),
                 Sentiment.fromScores(0.8, 0.1));
-<<<<<<< HEAD
         
-=======
->>>>>>> f2bb0da5
         sampleWordStats = new WordStats(
                 "test", 10, 100, 20,
                 List.of(
@@ -102,7 +95,6 @@
                         new WordStats.WordFrequency("is", 7),
                         new WordStats.WordFrequency("a", 5)
                 )
-<<<<<<< HEAD
         );         
     }
     
@@ -117,21 +109,6 @@
      */
 	@Test
 	public void wordStatsAcceptsQueryTest() throws Exception {
-=======
-        );
-    }
-
-    // ==================== WORD STATS TESTS ====================
-
-    /**
-     * Test wordStats() with valid query
-     * Equivalence class: Valid query input
-     *
-     * @author Group
-     */
-    @Test
-    public void wordStatsAcceptsQueryTest() throws Exception {
->>>>>>> f2bb0da5
         when(wordStatsService.computeWordStats("test"))
                 .thenReturn(CompletableFuture.completedFuture(sampleWordStats));
 
@@ -147,7 +124,6 @@
         assertEquals(OK, result.status());
         verify(wordStatsService).computeWordStats("test");
     }
-<<<<<<< HEAD
 	
 	/**
      * Test that word stats endpoint rejects invalid queries.
@@ -169,28 +145,6 @@
                 .build();
 		
 		Http.Request whiteSpaceQueryRequest = new Http.RequestBuilder()
-=======
-
-    /**
-     * Test wordStats() with invalid queries
-     * Equivalence class: Invalid query inputs (null, empty, whitespace)
-     *
-     * @author Group
-     */
-    @Test
-    public void wordStatsRejectsQueryTest() throws Exception {
-        Http.Request noQueryRequest = new Http.RequestBuilder()
-                .method("GET")
-                .uri("/wordstats")
-                .build();
-
-        Http.Request emptyQueryRequest = new Http.RequestBuilder()
-                .method("GET")
-                .uri("/wordstats?q=")
-                .build();
-
-        Http.Request whiteSpaceQueryRequest = new Http.RequestBuilder()
->>>>>>> f2bb0da5
                 .method("GET")
                 .uri("/wordstats?q=%20")
                 .build();
@@ -198,19 +152,11 @@
         Result noQueryresult = controller.wordStats(noQueryRequest, null)
                 .toCompletableFuture()
                 .get();
-<<<<<<< HEAD
         
         Result emptyQueryresult = controller.wordStats(emptyQueryRequest, "")
                 .toCompletableFuture()
                 .get();
         
-=======
-
-        Result emptyQueryresult = controller.wordStats(emptyQueryRequest, "")
-                .toCompletableFuture()
-                .get();
-
->>>>>>> f2bb0da5
         Result whiteSpaceQueryresult = controller.wordStats(whiteSpaceQueryRequest, " ")
                 .toCompletableFuture()
                 .get();
@@ -220,7 +166,6 @@
         assertEquals(BAD_REQUEST, whiteSpaceQueryresult.status());
         verifyNoInteractions(wordStatsService);
     }
-<<<<<<< HEAD
 	
 	/**
      * Test that word stats handles empty results gracefully.
@@ -232,18 +177,6 @@
 	@Test
 	public void wordStatsHandlesEmptyResultTest() throws Exception {
 		WordStats emptyWordStats = new WordStats("qwertyuiop", 0, 0, 0, List.of());
-=======
-
-    /**
-     * Test wordStats() with empty result
-     * Equivalence class: Valid query but no results
-     *
-     * @author Group
-     */
-    @Test
-    public void wordStatsHandlesEmptyResultTest() throws Exception {
-        WordStats emptyWordStats = new WordStats("qwertyuiop", 0, 0, 0, List.of());
->>>>>>> f2bb0da5
         when(wordStatsService.computeWordStats("qwertyuiop"))
                 .thenReturn(CompletableFuture.completedFuture(emptyWordStats));
 
@@ -259,7 +192,6 @@
         assertEquals(OK, result.status());
         verify(wordStatsService).computeWordStats("qwertyuiop");
     }
-<<<<<<< HEAD
 	
 	/**
      * Test that word stats handles service errors properly.
@@ -270,17 +202,6 @@
      */
 	 @Test
 	 public void wordStatsHandlesErrorTest() throws Exception {
-=======
-
-    /**
-     * Test wordStats() error handling
-     * Equivalence class: Service failure scenario
-     *
-     * @author Group
-     */
-    @Test
-    public void wordStatsHandlesErrorTest() throws Exception {
->>>>>>> f2bb0da5
         CompletableFuture<WordStats> error = new CompletableFuture<>();
         error.completeExceptionally(new RuntimeException("Error"));
         when(wordStatsService.computeWordStats(anyString())).thenReturn(error);
@@ -294,11 +215,7 @@
             controller.wordStats(request, "test")
                     .toCompletableFuture()
                     .get();
-<<<<<<< HEAD
             fail("Throw error exception");
-=======
-            fail("Should throw error exception");
->>>>>>> f2bb0da5
         } catch (Exception e) {
             assertTrue(e.getCause() instanceof RuntimeException);
         }
