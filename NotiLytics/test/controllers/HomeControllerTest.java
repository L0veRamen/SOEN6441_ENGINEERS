package controllers;

import models.Article;
import models.ReadabilityScores;
import models.SearchBlock;
import models.SourceProfile;
import models.WordStats;
import models.Sentiment;
import models.Facets;
import models.SourceItem;
import org.junit.Before;
import org.junit.Test;
import org.junit.jupiter.api.Nested;
import org.junit.runner.RunWith;
import org.mockito.ArgumentCaptor;
import org.mockito.Mock;
import org.mockito.junit.MockitoJUnitRunner;
import play.mvc.Http;
import play.mvc.Result;
import services.ProfileService;
import services.ProfileService.SourceProfileResult;
import services.SearchHistoryService;
import services.SearchService;
<<<<<<< HEAD
import services.WordStatsService;
=======
import services.SourcesService;
>>>>>>> 91c04780

import java.util.List;
import java.util.Optional;
import java.util.concurrent.CompletableFuture;

import static org.junit.Assert.*;
import static org.mockito.ArgumentMatchers.*;
import static org.mockito.Mockito.*;
import static play.mvc.Http.Status.*;
import static play.test.Helpers.contentAsString;

/**
 * Unit tests for HomeController
 * Tests all controller actions with mocked services
 * Achieves 100% code coverage for controller layer
 * <p>
 * Test Strategy:
 * - Mock all service dependencies
 * - Test equivalence classes for input validation
 * - Verify async behavior with CompletionStage
 * - Ensure proper session handling
 * - Never call live NewsAPI (use mocks only)
 *
 * @author Group
 */
@RunWith(MockitoJUnitRunner.class)
public class HomeControllerTest {

    @Mock
    private SearchHistoryService historyService;

    @Mock
    private ProfileService profileService;

    @Mock
    private SearchService searchService;

    @Mock
<<<<<<< HEAD
    private WordStatsService wordStatsService;
=======
    private SourcesService sourcesService;
>>>>>>> 91c04780

    private HomeController controller;
    private SearchBlock sampleBlock;
    private WordStats sampleWordStats;

    /**
     * Set up test fixtures before each test
     * Initializes mocks and controller instance
     *
     * @author Group
     */
    @Before
    public void setUp() {
<<<<<<< HEAD
        controller = new HomeController(searchService, historyService, profileService, wordStatsService);
=======
        controller = new HomeController(searchService, historyService, profileService, sourcesService);
>>>>>>> 91c04780
        sampleBlock = new SearchBlock(
                "java",
                "publishedAt",
                2,
                List.of(new Article(
                        "Test Title",
                        "https://example.com",
                        "desc",
                        "source-id",
                        "Source",
                        "2024-01-01T00:00:00Z")),
                "2024-01-01T00:00:00Z",
                new ReadabilityScores(8.5, 65.0),
                List.of(new ReadabilityScores(8.0, 66.0)),
                Sentiment.fromScores(0.8, 0.1));
        
        sampleWordStats = new WordStats(
                "test", 10, 100, 20,
                List.of(
                        new WordStats.WordFrequency("the", 10),
                        new WordStats.WordFrequency("is", 7),
                        new WordStats.WordFrequency("a", 5)
                )
        );         
    }
    
    /**
     * WordStatsTests Section
     * 
     * Test that word stats endpoint accepts valid query.
     * Verifies that controller processes valid query and returns OK status.
     * 
     * @throws Exception if test execution fails
     * @author Zi Lun Li
     */
	@Test
	public void wordStatsAcceptsQueryTest() throws Exception {
        when(wordStatsService.computeWordStats("test"))
                .thenReturn(CompletableFuture.completedFuture(sampleWordStats));

        Http.Request request = new Http.RequestBuilder()
                .method("GET")
                .uri("/wordstats?q=test")
                .build();

        Result result = controller.wordStats(request, "test")
                .toCompletableFuture()
                .get();

        assertEquals(OK, result.status());
        verify(wordStatsService).computeWordStats("test");
    }
	
	/**
     * Test that word stats endpoint rejects invalid queries.
     * Verifies that controller returns BAD_REQUEST for null, empty, and whitespace queries.
     * 
     * @throws Exception if test execution fails
     * @author Zi Lun Li
     */
	@Test
	public void wordStatsRejectsQueryTest() throws Exception {
		Http.Request noQueryRequest = new Http.RequestBuilder()
                .method("GET")
                .uri("/wordstats")
                .build();
		
		Http.Request emptyQueryRequest = new Http.RequestBuilder()
                .method("GET")
                .uri("/wordstats?q=")
                .build();
		
		Http.Request whiteSpaceQueryRequest = new Http.RequestBuilder()
                .method("GET")
                .uri("/wordstats?q=%20")
                .build();

        Result noQueryresult = controller.wordStats(noQueryRequest, null)
                .toCompletableFuture()
                .get();
        
        Result emptyQueryresult = controller.wordStats(emptyQueryRequest, "")
                .toCompletableFuture()
                .get();
        
        Result whiteSpaceQueryresult = controller.wordStats(whiteSpaceQueryRequest, " ")
                .toCompletableFuture()
                .get();

        assertEquals(BAD_REQUEST, noQueryresult.status());
        assertEquals(BAD_REQUEST, emptyQueryresult.status());
        assertEquals(BAD_REQUEST, whiteSpaceQueryresult.status());
        verifyNoInteractions(wordStatsService);
    }
	
	/**
     * Test that word stats handles empty results gracefully.
     * Verifies that controller returns OK status even when no word statistics are found.
     * 
     * @throws Exception if test execution fails
     * @author Zi Lun Li
     */
	@Test
	public void wordStatsHandlesEmptyResultTest() throws Exception {
		WordStats emptyWordStats = new WordStats("qwertyuiop", 0, 0, 0, List.of());
        when(wordStatsService.computeWordStats("qwertyuiop"))
                .thenReturn(CompletableFuture.completedFuture(emptyWordStats));

        Http.Request request = new Http.RequestBuilder()
                .method("GET")
                .uri("/wordstats?q=qwertyuiop")
                .build();

        Result result = controller.wordStats(request, "qwertyuiop")
                .toCompletableFuture()
                .get();

        assertEquals(OK, result.status());
        verify(wordStatsService).computeWordStats("qwertyuiop");
    }
	
	/**
     * Test that word stats handles service errors properly.
     * Verifies that controller propagates exceptions from the word stats service.
     * 
     * @throws Exception if test execution fails
     * @author Zi Lun Li
     */
	 @Test
	 public void wordStatsHandlesErrorTest() throws Exception {
        CompletableFuture<WordStats> error = new CompletableFuture<>();
        error.completeExceptionally(new RuntimeException("Error"));
        when(wordStatsService.computeWordStats(anyString())).thenReturn(error);

        Http.Request request = new Http.RequestBuilder()
                .method("GET")
                .uri("/wordstats?q=test")
                .build();

        try {
            controller.wordStats(request, "test")
                    .toCompletableFuture()
                    .get();
            fail("Throw error exception");
        } catch (Exception e) {
            assertTrue(e.getCause() instanceof RuntimeException);
        }
    }

    // ==================== INDEX ACTION TESTS ====================

    /**
     * Test index() with existing session renders history
     * Equivalence class: Session with existing searches
     *
     * @author Group
     */
    @Test
    public void indexWithExistingSessionRendersHistory() {
        when(historyService.list("session-123")).thenReturn(List.of(sampleBlock));

        Http.Request request = new Http.RequestBuilder()
                .method("GET")
                .uri("/")
                .session("sessionId", "session-123")
                .build();

        Result result = controller.index(request).toCompletableFuture().join();

        assertEquals(OK, result.status());
        verify(historyService).list("session-123");
    }

    /**
     * Test index() without session generates new session ID
     * Equivalence class: First visit without existing session
     *
     * @author Group
     */
    @Test
    public void indexWithoutSessionGeneratesNewSessionId() {
        when(historyService.list(anyString())).thenReturn(List.of());

        Http.Request request = new Http.RequestBuilder()
                .method("GET")
                .uri("/")
                .build();

        Result result = controller.index(request).toCompletableFuture().join();

        assertEquals(OK, result.status());
        ArgumentCaptor<String> sessionCaptor = ArgumentCaptor.forClass(String.class);
        verify(historyService).list(sessionCaptor.capture());
        String generatedId = sessionCaptor.getValue();
        assertNotNull(generatedId);
        assertFalse(generatedId.isBlank());
    }

    /**
     * Test index() with empty history
     * Equivalence class: No previous searches in session
     *
     * @author Group
     */
    @Test
    public void indexWithEmptyHistoryRendersEmptyList() {
        when(historyService.list(anyString())).thenReturn(List.of());

        Http.Request request = new Http.RequestBuilder()
                .method("GET")
                .uri("/Notilytics")
                .session("sessionId", "empty-session")
                .build();

        Result result = controller.index(request).toCompletableFuture().join();

        assertEquals(OK, result.status());
        verify(historyService).list("empty-session");
    }

    // ==================== SEARCH ACTION TESTS ====================

    /**
     * Test search() with valid query and default sortBy
     * Equivalence class: Valid input, default sorting
     *
     * @author Group
     */
    @Test
    public void searchWithValidQueryAndDefaultSortBy() {
        SearchBlock mockBlock = new SearchBlock(
                "java",
                "publishedAt",
                15,
                List.of(new Article("Article 1", "https://example.com/1", "desc1",
                        "source-1", "Source", "2024-01-01T00:00:00Z")),
                "2024-01-01T00:00:00Z",
                new ReadabilityScores(8.5, 65.0),
                List.of(new ReadabilityScores(8.0, 66.0)),
                Sentiment.fromScores(0.8, 0.1));

        when(searchService.search("java", "publishedAt"))
                .thenReturn(CompletableFuture.completedFuture(mockBlock));
        doNothing().when(historyService).push(anyString(), any(SearchBlock.class));

        Http.Request request = new Http.RequestBuilder()
                .method("GET")
                .uri("/notilytics?q=java")
                .build();

        Result result = controller.search(request).join();

        assertEquals(SEE_OTHER, result.status());
        assertTrue(result.redirectLocation().isPresent());
        assertEquals("/Notilytics", result.redirectLocation().get());
        verify(searchService, times(1)).search("java", "publishedAt");
        verify(historyService, times(1)).push(anyString(), eq(mockBlock));
    }

    /**
     * Test search() with valid query and custom sortBy
     * Equivalence class: Valid input with custom sorting
     *
     * @author Group
     */
    @Test
    public void searchWithValidQueryAndCustomSortBy() {
        SearchBlock mockBlock = new SearchBlock(
                "ai",
                "popularity",
                8,
                List.of(new Article("AI Article", "https://example.com/ai", "desc",
                        "source-3", "Source", "2024-01-01T00:00:00Z")),
                "2024-01-01T00:00:00Z",
                new ReadabilityScores(8.5, 65.0),
                List.of(new ReadabilityScores(8.0, 66.0)),
                Sentiment.fromScores(0.8, 0.1));

        when(searchService.search("ai", "popularity"))
                .thenReturn(CompletableFuture.completedFuture(mockBlock));
        doNothing().when(historyService).push(anyString(), any(SearchBlock.class));

        Http.Request request = new Http.RequestBuilder()
                .method("GET")
                .uri("/notilytics?q=ai&sortBy=popularity")
                .build();

        Result result = controller.search(request).join();

        assertEquals(SEE_OTHER, result.status());
        verify(searchService, times(1)).search("ai", "popularity");
    }

    /**
     * Test search() with empty query
     * Equivalence class: Invalid input - empty query
     *
     * @author Group
     */
    @Test
    public void searchWithEmptyQueryReturnsBadRequest() {
        Http.Request request = new Http.RequestBuilder()
                .method("GET")
                .uri("/notilytics?q=")
                .build();

        Result result = controller.search(request).join();

        assertEquals(BAD_REQUEST, result.status());
        String body = contentAsString(result);
        assertTrue(body.contains("Search query is required"));
        verify(searchService, never()).search(anyString(), anyString());
        verify(historyService, never()).push(anyString(), any(SearchBlock.class));
    }

    /**
     * Test search() with whitespace-only query
     * Equivalence class: Invalid input - blank query
     *
     * @author Group
     */
    @Test
    public void searchWithWhitespaceOnlyQueryReturnsBadRequest() {
        Http.Request request = new Http.RequestBuilder()
                .method("GET")
                .uri("/notilytics?q=%20%20%20")
                .build();

        Result result = controller.search(request).join();

        assertEquals(BAD_REQUEST, result.status());
        verify(searchService, never()).search(anyString(), anyString());
    }

    /**
     * Test search() with missing query parameter
     * Equivalence class: Invalid input - no query parameter
     *
     * @author Group
     */
    @Test
    public void searchWithMissingQueryParameterReturnsBadRequest() {
        Http.Request request = new Http.RequestBuilder()
                .method("GET")
                .uri("/notilytics")
                .build();

        Result result = controller.search(request).join();

        assertEquals(BAD_REQUEST, result.status());
        verify(searchService, never()).search(anyString(), anyString());
    }

    /**
     * Test search() error handling when SearchService fails
     * Equivalence class: Service failure scenario
     *
     * @author Group
     */
    @Test
    public void searchWithServiceFailureRedirectsToHome() {
        CompletableFuture<SearchBlock> failedFuture = new CompletableFuture<>();
        failedFuture.completeExceptionally(new RuntimeException("API Error"));

        when(searchService.search("error", "publishedAt")).thenReturn(failedFuture);

        Http.Request request = new Http.RequestBuilder()
                .method("GET")
                .uri("/notilytics?q=error")
                .build();

        Result result = controller.search(request).join();

        assertEquals(SEE_OTHER, result.status()); // Still redirects even on error
        verify(searchService, times(1)).search("error", "publishedAt");
        // History should NOT be updated on error
        verify(historyService, never()).push(anyString(), any(SearchBlock.class));
    }

    /**
     * Test search() with query containing special characters
     * Equivalence class: Query with special characters
     *
     * @author Group
     */
    @Test
    public void searchWithSpecialCharactersInQuery() {
        SearchBlock mockBlock = new SearchBlock(
                "java & spring",
                "publishedAt",
                5,
                List.of(new Article("Special", "https://example.com/special", "desc",
                        "source-7", "Source", "2024-01-01T00:00:00Z")),
                "2024-01-01T00:00:00Z",
                new ReadabilityScores(8.5, 65.0),
                List.of(new ReadabilityScores(8.0, 66.0)),
                Sentiment.fromScores(0.1, 0.8)
        );

        when(searchService.search("java & spring", "publishedAt"))
                .thenReturn(CompletableFuture.completedFuture(mockBlock));
        doNothing().when(historyService).push(anyString(), any(SearchBlock.class));

        Http.Request request = new Http.RequestBuilder()
                .method("GET")
                .uri("/notilytics?q=java+%26+spring")
                .build();

        Result result = controller.search(request).join();

        assertEquals(SEE_OTHER, result.status());
        verify(searchService, times(1)).search("java & spring", "publishedAt");
    }

    /**
     * Test search() with missing sortBy parameter defaults to publishedAt
     * Equivalence class: Optional parameter not provided
     *
     * @author Group
     */
    @Test
    public void searchWithMissingSortByDefaultsToPublishedAt() {
        SearchBlock mockBlock = new SearchBlock(
                "default",
                "publishedAt",
                7,
                List.of(new Article("Default", "https://example.com/default", "desc",
                        "source-8", "Source", "2024-01-01T00:00:00Z")),
                "2024-01-01T00:00:00Z",
                new ReadabilityScores(8.5, 65.0),
                List.of(new ReadabilityScores(8.0, 66.0)),
                Sentiment.fromScores(0.1, 0.8)
        );

        when(searchService.search("default", "publishedAt"))
                .thenReturn(CompletableFuture.completedFuture(mockBlock));
        doNothing().when(historyService).push(anyString(), any(SearchBlock.class));

        Http.Request request = new Http.RequestBuilder()
                .method("GET")
                .uri("/notilytics?q=default")
                .build();

        Result result = controller.search(request).join();

        assertEquals(SEE_OTHER, result.status());
        verify(searchService, times(1)).search("default", "publishedAt");
    }

    // ==================== SOURCE ACTION TESTS ====================

    /**
     * Test source() renders with existing source
     * Equivalence class: Valid source exists
     *
     * @author Yuhao Ma
     */
    @Test
    public void sourceRendersWithExistingSource() {
        SourceProfile mockSource = new SourceProfile();
        mockSource.id = "bbc-news";
        mockSource.name = "BBC News";

        SourceProfileResult mockResult = new SourceProfileResult(
                mockSource,
                List.of(new Article("Title", "https://example.com", "desc",
                        "source-id", "Source", "2024-01-01T00:00:00Z")));

        when(profileService.search("java"))
                .thenReturn(CompletableFuture.completedFuture(mockResult));

        Http.Request request = new Http.RequestBuilder()
                .method("GET")
                .uri("/source/java")
                .build();

        Result result = controller.source(request, "java").toCompletableFuture().join();

        assertEquals(OK, result.status());
        String body = contentAsString(result);
        assertTrue(body.contains("Title"));
    }

    /**
     * Test source() renders with new source when null
     * Equivalence class: Source does not exist
     *
     * @author Yuhao Ma
     */
    @Test
    public void sourceRendersWithNewSourceWhenNull() {
        SourceProfileResult mockResult = new SourceProfileResult(
                null,
                List.of(new Article("Title", "https://example.com", "desc",
                        "source-id", "Source", "2024-01-01T00:00:00Z")));

        when(profileService.search("python"))
                .thenReturn(CompletableFuture.completedFuture(mockResult));

        Http.Request request = new Http.RequestBuilder()
                .method("GET")
                .uri("/source/python")
                .build();

        Result result = controller.source(request, "python").toCompletableFuture().join();

        assertEquals(OK, result.status());
        String body = contentAsString(result);
        assertTrue(body.contains("python"));
    }

    /**
     * Test source() with empty article list
     * Equivalence class: Valid source but no articles
     *
     * @author Group
     */
    @Test
    public void sourceWithNoArticlesRendersEmptyList() {
        SourceProfile mockSource = new SourceProfile();
        mockSource.id = "empty-source";
        mockSource.name = "Empty Source";

        SourceProfileResult mockResult = new SourceProfileResult(mockSource, List.of());

        when(profileService.search("empty-source"))
                .thenReturn(CompletableFuture.completedFuture(mockResult));

        Http.Request request = new Http.RequestBuilder()
                .method("GET")
                .uri("/source/empty-source")
                .build();

        Result result = controller.source(request, "empty-source").toCompletableFuture().join();

        assertEquals(OK, result.status());
    }

    /**
     * Test source() with special characters in query
     * Equivalence class: Query with special characters
     *
     * @author Group
     */
    @Test
    public void sourceWithSpecialCharactersInQuery() {
        SourceProfile mockSource = new SourceProfile();
        mockSource.id = "test-source";
        mockSource.name = "Test Source";

        SourceProfileResult mockResult = new SourceProfileResult(
                mockSource,
                List.of(new Article("Article", "https://example.com", "desc",
                        "test-source", "Test Source", "2024-01-01T00:00:00Z")));

        when(profileService.search("test-source-123"))
                .thenReturn(CompletableFuture.completedFuture(mockResult));

        Http.Request request = new Http.RequestBuilder()
                .method("GET")
                .uri("/source/test-source-123")
                .build();

        Result result = controller.source(request, "test-source-123").toCompletableFuture().join();

        assertEquals(OK, result.status());
        verify(profileService, times(1)).search("test-source-123");
    }

// ==================== NEWS SOURCES TESTS ====================

    /**
     * Verifies that when all filters (country, category, language) are empty,
     * the controller correctly passes Optional.empty() for each parameter,
     * fetches facets, and renders successfully with status 200 (OK).
     *
     * @author Yang
     */
    @Test
    public void sourcesWithEmptyFiltersUsesOptionalsEmptyAndRenders() {
        when(sourcesService.getFacets()).thenReturn(CompletableFuture.completedFuture(
                new Facets(List.of("ca", "us"), List.of("business", "technology"), List.of("en", "fr"))
        ));
        when(sourcesService.listSources(eq(Optional.empty()), eq(Optional.empty()), eq(Optional.empty())))
                .thenReturn(CompletableFuture.completedFuture(List.of(
                        new SourceItem("id1","Name1","d","https://n1","business","en","us")
                )));

        Http.Request request = new Http.RequestBuilder()
                .method("GET")
                .uri("/sources")
                .build();

        Result result = controller.sources(request, "", "", "").toCompletableFuture().join();

        assertEquals(OK, result.status());
        verify(sourcesService).getFacets();
        verify(sourcesService).listSources(eq(Optional.empty()), eq(Optional.empty()), eq(Optional.empty()));
    }

    /**
     * Tests that when filters are provided in mixed case (e.g., "US", "Business", "EN"),
     * the controller lowercases all parameters and wraps them in Optionals before
     * passing them to the service layer. Verifies that the correct Optionals are used.
     *
     * @author Yang
     */
    @Test
    public void sourcesWithSpecificFiltersLowercasesAndPassesOptionals() {
        when(sourcesService.getFacets()).thenReturn(CompletableFuture.completedFuture(
                new Facets(List.of("ca","us"), List.of("business"), List.of("en"))
        ));
        when(sourcesService.listSources(eq(Optional.of("us")), eq(Optional.of("business")), eq(Optional.of("en"))))
                .thenReturn(CompletableFuture.completedFuture(List.of(
                        new SourceItem("id2","Name2","d","https://n2","business","en","us")
                )));

        Http.Request request = new Http.RequestBuilder()
                .method("GET")
                .uri("/sources?country=US&category=Business&language=EN")
                .build();

        Result result = controller.sources(request, "US", "Business", "EN").toCompletableFuture().join();

        assertEquals(OK, result.status());
        verify(sourcesService).listSources(eq(Optional.of("us")), eq(Optional.of("business")), eq(Optional.of("en")));
    }

    /**
     * Ensures that when the service returns an empty source list,
     * the controller still renders the page (status 200 OK),
     * correctly fetching facets and passing Optionals
     * for the given filters (only country provided in this case).
     *
     * @author Yang
     */
    @Test
    public void sourcesRendersWhenNoResults() {
        when(sourcesService.getFacets()).thenReturn(CompletableFuture.completedFuture(
                new Facets(List.of("us"), List.of("business"), List.of("en"))
        ));
        when(sourcesService.listSources(any(), any(), any()))
                .thenReturn(CompletableFuture.completedFuture(List.of()));

        Http.Request request = new Http.RequestBuilder()
                .method("GET")
                .uri("/sources?country=us")
                .build();

        Result result = controller.sources(request, "us", "", "").toCompletableFuture().join();

        assertEquals(OK, result.status());
        verify(sourcesService).getFacets();
        verify(sourcesService).listSources(eq(Optional.of("us")), eq(Optional.empty()), eq(Optional.empty()));
    }
}<|MERGE_RESOLUTION|>--- conflicted
+++ resolved
@@ -21,11 +21,8 @@
 import services.ProfileService.SourceProfileResult;
 import services.SearchHistoryService;
 import services.SearchService;
-<<<<<<< HEAD
 import services.WordStatsService;
-=======
 import services.SourcesService;
->>>>>>> 91c04780
 
 import java.util.List;
 import java.util.Optional;
@@ -64,11 +61,10 @@
     private SearchService searchService;
 
     @Mock
-<<<<<<< HEAD
     private WordStatsService wordStatsService;
-=======
+
+    @Mock
     private SourcesService sourcesService;
->>>>>>> 91c04780
 
     private HomeController controller;
     private SearchBlock sampleBlock;
@@ -82,11 +78,7 @@
      */
     @Before
     public void setUp() {
-<<<<<<< HEAD
-        controller = new HomeController(searchService, historyService, profileService, wordStatsService);
-=======
-        controller = new HomeController(searchService, historyService, profileService, sourcesService);
->>>>>>> 91c04780
+        controller = new HomeController(searchService, historyService, profileService, wordStatsService, sourcesService);
         sampleBlock = new SearchBlock(
                 "java",
                 "publishedAt",
@@ -102,7 +94,7 @@
                 new ReadabilityScores(8.5, 65.0),
                 List.of(new ReadabilityScores(8.0, 66.0)),
                 Sentiment.fromScores(0.8, 0.1));
-        
+
         sampleWordStats = new WordStats(
                 "test", 10, 100, 20,
                 List.of(
@@ -110,15 +102,15 @@
                         new WordStats.WordFrequency("is", 7),
                         new WordStats.WordFrequency("a", 5)
                 )
-        );         
-    }
-    
+        );
+    }
+
     /**
      * WordStatsTests Section
-     * 
+     *
      * Test that word stats endpoint accepts valid query.
      * Verifies that controller processes valid query and returns OK status.
-     * 
+     *
      * @throws Exception if test execution fails
      * @author Zi Lun Li
      */
@@ -139,11 +131,11 @@
         assertEquals(OK, result.status());
         verify(wordStatsService).computeWordStats("test");
     }
-	
+
 	/**
      * Test that word stats endpoint rejects invalid queries.
      * Verifies that controller returns BAD_REQUEST for null, empty, and whitespace queries.
-     * 
+     *
      * @throws Exception if test execution fails
      * @author Zi Lun Li
      */
@@ -153,12 +145,12 @@
                 .method("GET")
                 .uri("/wordstats")
                 .build();
-		
+
 		Http.Request emptyQueryRequest = new Http.RequestBuilder()
                 .method("GET")
                 .uri("/wordstats?q=")
                 .build();
-		
+
 		Http.Request whiteSpaceQueryRequest = new Http.RequestBuilder()
                 .method("GET")
                 .uri("/wordstats?q=%20")
@@ -167,11 +159,11 @@
         Result noQueryresult = controller.wordStats(noQueryRequest, null)
                 .toCompletableFuture()
                 .get();
-        
+
         Result emptyQueryresult = controller.wordStats(emptyQueryRequest, "")
                 .toCompletableFuture()
                 .get();
-        
+
         Result whiteSpaceQueryresult = controller.wordStats(whiteSpaceQueryRequest, " ")
                 .toCompletableFuture()
                 .get();
@@ -181,11 +173,11 @@
         assertEquals(BAD_REQUEST, whiteSpaceQueryresult.status());
         verifyNoInteractions(wordStatsService);
     }
-	
+
 	/**
      * Test that word stats handles empty results gracefully.
      * Verifies that controller returns OK status even when no word statistics are found.
-     * 
+     *
      * @throws Exception if test execution fails
      * @author Zi Lun Li
      */
@@ -207,11 +199,11 @@
         assertEquals(OK, result.status());
         verify(wordStatsService).computeWordStats("qwertyuiop");
     }
-	
+
 	/**
      * Test that word stats handles service errors properly.
      * Verifies that controller propagates exceptions from the word stats service.
-     * 
+     *
      * @throws Exception if test execution fails
      * @author Zi Lun Li
      */
@@ -441,6 +433,119 @@
     }
 
     /**
+     * Test search() with invalid sortBy parameter
+     * Equivalence class: Invalid sortBy, should default to publishedAt
+     *
+     * @author Group
+     */
+    @Test
+    public void searchWithInvalidSortByDefaultsToPublishedAt() {
+        SearchBlock mockBlock = new SearchBlock(
+                "testing",
+                "publishedAt",
+                8,
+                List.of(new Article("Test", "https://example.com/test", "desc",
+                        "source-4", "Source", "2024-01-01T00:00:00Z")),
+                "2024-01-01T00:00:00Z",
+                new ReadabilityScores(8.5, 65.0),
+                List.of(new ReadabilityScores(8.0, 66.0)),
+                Sentiment.fromScores(0.1, 0.1)
+
+        );
+
+        when(searchService.search("testing", "publishedAt"))
+                .thenReturn(CompletableFuture.completedFuture(mockBlock));
+        doNothing().when(historyService).push(anyString(), any(SearchBlock.class));
+
+        Http.Request request = new Http.RequestBuilder()
+                .method("GET")
+                .uri("/notilytics?q=testing&sortBy=invalid")
+                .build();
+
+        Result result = controller.search(request).join();
+
+        assertEquals(SEE_OTHER, result.status());
+        // Should default to "publishedAt"
+        verify(searchService, times(1)).search("testing", "publishedAt");
+    }
+
+    /**
+     * Test search() with existing session ID
+     * Equivalence class: Returning user with session
+     *
+     * @author Group
+     */
+    @Test
+    public void searchWithExistingSessionIdUsesExistingSession() {
+        SearchBlock mockBlock = new SearchBlock(
+                "session",
+                "publishedAt",
+                12,
+                List.of(new Article("Session Test", "https://example.com/session", "desc",
+                        "source-5", "Source", "2024-01-01T00:00:00Z")),
+                "2024-01-01T00:00:00Z",
+                new ReadabilityScores(8.5, 65.0),
+                List.of(new ReadabilityScores(8.0, 66.0)),
+                Sentiment.fromScores(0.2, 0.7)
+        );
+
+        when(searchService.search("session", "publishedAt"))
+                .thenReturn(CompletableFuture.completedFuture(mockBlock));
+        doNothing().when(historyService).push(eq("existing-session-456"), any(SearchBlock.class));
+
+        Http.Request request = new Http.RequestBuilder()
+                .method("GET")
+                .uri("/notilytics?q=session")
+                .session("sessionId", "existing-session-456")
+                .build();
+
+        Result result = controller.search(request).join();
+
+        assertEquals(SEE_OTHER, result.status());
+        verify(historyService, times(1)).push(eq("existing-session-456"), eq(mockBlock));
+    }
+
+    /**
+     * Test search() without existing session creates new session
+     * Equivalence class: New user without session
+     *
+     * @author Group
+     */
+    @Test
+    public void searchWithoutSessionCreatesNewSession() {
+        SearchBlock mockBlock = new SearchBlock(
+                "newsession",
+                "publishedAt",
+                10,
+                List.of(new Article("New Session", "https://example.com/new", "desc",
+                        "source-6", "Source", "2024-01-01T00:00:00Z")),
+                "2024-01-01T00:00:00Z",
+                new ReadabilityScores(8.5, 65.0),
+                List.of(new ReadabilityScores(8.0, 66.0)),
+                Sentiment.fromScores(0.1, 0.8)
+                );
+
+        when(searchService.search("newsession", "publishedAt"))
+                .thenReturn(CompletableFuture.completedFuture(mockBlock));
+        doNothing().when(historyService).push(anyString(), any(SearchBlock.class));
+
+        Http.Request request = new Http.RequestBuilder()
+                .method("GET")
+                .uri("/notilytics?q=newsession")
+                .build();
+
+        Result result = controller.search(request).join();
+
+        assertEquals(SEE_OTHER, result.status());
+        ArgumentCaptor<String> sessionCaptor = ArgumentCaptor.forClass(String.class);
+        verify(historyService, times(1)).push(sessionCaptor.capture(), eq(mockBlock));
+
+        String capturedSessionId = sessionCaptor.getValue();
+        assertNotNull(capturedSessionId);
+        assertFalse(capturedSessionId.isBlank());
+    }
+
+    /**
      * Test search() error handling when SearchService fails
      * Equivalence class: Service failure scenario
      *
@@ -484,6 +589,7 @@
                 new ReadabilityScores(8.5, 65.0),
                 List.of(new ReadabilityScores(8.0, 66.0)),
                 Sentiment.fromScores(0.1, 0.8)
+
         );
 
         when(searchService.search("java & spring", "publishedAt"))
