package controllers;

import models.Article;
import models.ReadabilityScores;
import models.SearchBlock;
import models.SourceProfile;
<<<<<<< HEAD
import models.WordStats;
=======
import models.Sentiment;
>>>>>>> f731f42d
import org.junit.Before;
import org.junit.Test;
import org.junit.jupiter.api.Nested;
import org.junit.runner.RunWith;
import org.mockito.ArgumentCaptor;
import org.mockito.Mock;
import org.mockito.junit.MockitoJUnitRunner;
import play.mvc.Http;
import play.mvc.Result;
import services.ProfileService;
import services.ProfileService.SourceProfileResult;
import services.SearchHistoryService;
import services.SearchService;
import services.WordStatsService;

import java.util.List;
import java.util.concurrent.CompletableFuture;

import static org.junit.Assert.*;
import static org.mockito.ArgumentMatchers.*;
import static org.mockito.Mockito.*;
import static play.mvc.Http.Status.*;
import static play.test.Helpers.contentAsString;

/**
 * Unit tests for HomeController
 * Tests all controller actions with mocked services
 * Achieves 100% code coverage for controller layer
 * <p>
 * Test Strategy:
 * - Mock all service dependencies
 * - Test equivalence classes for input validation
 * - Verify async behavior with CompletionStage
 * - Ensure proper session handling
 * - Never call live NewsAPI (use mocks only)
 *
 * @author Group
 */
@RunWith(MockitoJUnitRunner.class)
public class HomeControllerTest {

    @Mock
    private SearchHistoryService historyService;

    @Mock
    private ProfileService profileService;

    @Mock
    private SearchService searchService;
    
    @Mock
    private WordStatsService wordStatsService;

    private HomeController controller;
    private SearchBlock sampleBlock;
    private WordStats sampleWordStats;

    /**
     * Set up test fixtures before each test
     * Initializes mocks and controller instance
     *
     * @author Group
     */
    @Before
    public void setUp() {
        controller = new HomeController(searchService, historyService, profileService, wordStatsService);
        sampleBlock = new SearchBlock(
                "java",
                "publishedAt",
                2,
                List.of(new Article(
                        "Test Title",
                        "https://example.com",
                        "desc",
                        "source-id",
                        "Source",
                        "2024-01-01T00:00:00Z")),

                "2024-01-01T00:00:00Z",
                new ReadabilityScores(8.5, 65.0),
<<<<<<< HEAD
                List.of(new ReadabilityScores(8.0, 66.0)));
        sampleWordStats = new WordStats(
                "test", 10, 100, 20,
                List.of(
                        new WordStats.WordFrequency("the", 10),
                        new WordStats.WordFrequency("is", 7),
                        new WordStats.WordFrequency("a", 5)
                )
        );         
    }
    
    @Nested
    public class WordStatsTests {
    	
    	@Test
    	void wordStatsAcceptsQueryTest() throws Exception {
            when(wordStatsService.computeWordStats("test"))
                    .thenReturn(CompletableFuture.completedFuture(sampleWordStats));

            Http.Request request = new Http.RequestBuilder()
                    .method("GET")
                    .uri("/wordstats?q=test")
                    .build();

            Result result = controller.wordStats(request, "test")
                    .toCompletableFuture()
                    .get();

            assertEquals(OK, result.status());
            verify(wordStatsService).computeWordStats("test");
        }
    	
    	@Test
    	public void wordStatsRejectsQueryTest() throws Exception {
    		Http.Request noQueryRequest = new Http.RequestBuilder()
                    .method("GET")
                    .uri("/wordstats")
                    .build();
    		
    		Http.Request emptyQueryRequest = new Http.RequestBuilder()
                    .method("GET")
                    .uri("/wordstats?q=")
                    .build();
    		
    		Http.Request whiteSpaceQueryRequest = new Http.RequestBuilder()
                    .method("GET")
                    .uri("/wordstats?q=%20")
                    .build();

            Result noQueryresult = controller.wordStats(noQueryRequest, null)
                    .toCompletableFuture()
                    .get();
            
            Result emptyQueryresult = controller.wordStats(emptyQueryRequest, "")
                    .toCompletableFuture()
                    .get();
            
            Result whiteSpaceQueryresult = controller.wordStats(whiteSpaceQueryRequest, " ")
                    .toCompletableFuture()
                    .get();

            assertEquals(BAD_REQUEST, noQueryresult.status());
            assertEquals(BAD_REQUEST, emptyQueryresult.status());
            assertEquals(BAD_REQUEST, whiteSpaceQueryresult.status());
            verifyNoInteractions(wordStatsService);
        }
    	
    	@Test
    	public void wordStatsHandlesEmptyResultTest() throws Exception {
    		WordStats emptyWordStats = new WordStats("qwertyuiop", 0, 0, 0, List.of());
            when(wordStatsService.computeWordStats("qwertyuiop"))
                    .thenReturn(CompletableFuture.completedFuture(emptyWordStats));

            Http.Request request = new Http.RequestBuilder()
                    .method("GET")
                    .uri("/wordstats?q=qwertyuiop")
                    .build();

            Result result = controller.wordStats(request, "qwertyuiop")
                    .toCompletableFuture()
                    .get();

            assertEquals(OK, result.status());
            verify(wordStatsService).computeWordStats("qwertyuiop");
        }
    	
    	 @Test
    	 public void wordStatsHandlesErrorTest() throws Exception {
	        CompletableFuture<WordStats> error = new CompletableFuture<>();
	        error.completeExceptionally(new RuntimeException("Error"));
	        when(wordStatsService.computeWordStats(anyString())).thenReturn(error);

	        Http.Request request = new Http.RequestBuilder()
	                .method("GET")
	                .uri("/wordstats?q=test")
	                .build();

	        try {
	            controller.wordStats(request, "test")
	                    .toCompletableFuture()
	                    .get();
	            fail("Throw error exception");
	        } catch (Exception e) {
	            assertTrue(e.getCause() instanceof RuntimeException);
	        }
	    }
=======
                List.of(new ReadabilityScores(8.0, 66.0)),
                Sentiment.fromScores(0.8, 0.1)

        );

>>>>>>> f731f42d
    }

    // ==================== INDEX ACTION TESTS ====================

    /**
     * Test index() with existing session renders history
     * Equivalence class: Session with existing searches
     *
     * @author Group
     */
    @Test
    public void indexWithExistingSessionRendersHistory() {
        when(historyService.list("session-123")).thenReturn(List.of(sampleBlock));

        Http.Request request = new Http.RequestBuilder()
                .method("GET")
                .uri("/")
                .session("sessionId", "session-123")
                .build();

        Result result = controller.index(request).toCompletableFuture().join();

        assertEquals(OK, result.status());
        verify(historyService).list("session-123");
    }

    /**
     * Test index() without session generates new session ID
     * Equivalence class: First visit without existing session
     *
     * @author Group
     */
    @Test
    public void indexWithoutSessionGeneratesNewSessionId() {
        when(historyService.list(anyString())).thenReturn(List.of());

        Http.Request request = new Http.RequestBuilder()
                .method("GET")
                .uri("/")
                .build();

        Result result = controller.index(request).toCompletableFuture().join();

        assertEquals(OK, result.status());
        ArgumentCaptor<String> sessionCaptor = ArgumentCaptor.forClass(String.class);
        verify(historyService).list(sessionCaptor.capture());
        String generatedId = sessionCaptor.getValue();
        assertNotNull(generatedId);
        assertFalse(generatedId.isBlank());
    }

    /**
     * Test index() with empty history
     * Equivalence class: No previous searches in session
     *
     * @author Group
     */
    @Test
    public void indexWithEmptyHistoryRendersEmptyList() {
        when(historyService.list(anyString())).thenReturn(List.of());

        Http.Request request = new Http.RequestBuilder()
                .method("GET")
                .uri("/Notilytics")
                .session("sessionId", "empty-session")
                .build();

        Result result = controller.index(request).toCompletableFuture().join();

        assertEquals(OK, result.status());
        verify(historyService).list("empty-session");
    }

    // ==================== SEARCH ACTION TESTS ====================

    /**
     * Test search() with valid query and default sortBy
     * Equivalence class: Valid input, default sorting
     *
     * @author Group
     */
    @Test
    public void searchWithValidQueryAndDefaultSortBy() {
        SearchBlock mockBlock = new SearchBlock(
                "java",
                "publishedAt",
                15,
                List.of(new Article("Article 1", "https://example.com/1", "desc1",
                        "source-1", "Source", "2024-01-01T00:00:00Z")),
                "2024-01-01T00:00:00Z",
                new ReadabilityScores(8.5, 65.0),
                List.of(new ReadabilityScores(8.0, 66.0)),
                Sentiment.fromScores(0.1, 0.8)
        );

        when(searchService.search("java", "publishedAt"))
                .thenReturn(CompletableFuture.completedFuture(mockBlock));
        doNothing().when(historyService).push(anyString(), any(SearchBlock.class));

        Http.Request request = new Http.RequestBuilder()
                .method("GET")
                .uri("/notilytics?q=java")
                .build();

        Result result = controller.search(request).join();

        assertEquals(SEE_OTHER, result.status());
        assertTrue(result.redirectLocation().isPresent());
        assertEquals("/Notilytics", result.redirectLocation().get());
        verify(searchService, times(1)).search("java", "publishedAt");
        verify(historyService, times(1)).push(anyString(), eq(mockBlock));
    }

    /**
     * Test search() with valid query and custom sortBy (relevancy)
     * Equivalence class: Valid input, custom sorting
     *
     * @author Group
     */
    @Test
    public void searchWithCustomSortByRelevancy() {
        SearchBlock mockBlock = new SearchBlock(
                "spring",
                "relevancy",
                20,
                List.of(new Article("Spring Article", "https://example.com/spring", "desc",
                        "source-2", "Source", "2024-01-01T00:00:00Z")),
                "2024-01-01T00:00:00Z",
                new ReadabilityScores(8.5, 65.0),
                List.of(new ReadabilityScores(8.0, 66.0)),
                Sentiment.fromScores(0.5, 0.5)
        );

        when(searchService.search("spring", "relevancy"))
                .thenReturn(CompletableFuture.completedFuture(mockBlock));
        doNothing().when(historyService).push(anyString(), any(SearchBlock.class));

        Http.Request request = new Http.RequestBuilder()
                .method("GET")
                .uri("/notilytics?q=spring&sortBy=relevancy")
                .build();

        Result result = controller.search(request).join();

        assertEquals(SEE_OTHER, result.status());
        verify(searchService, times(1)).search("spring", "relevancy");
        verify(historyService, times(1)).push(anyString(), eq(mockBlock));
    }

    /**
     * Test search() with valid query and popularity sort
     * Equivalence class: Valid input, popularity sorting
     *
     * @author Group
     */
    @Test
    public void searchWithSortByPopularity() {
        SearchBlock mockBlock = new SearchBlock(
                "ai",
                "popularity",
                25,
                List.of(new Article("AI News", "https://example.com/ai", "desc",
                        "source-3", "Source", "2024-01-01T00:00:00Z")),
                "2024-01-01T00:00:00Z",
                new ReadabilityScores(8.5, 65.0),
                List.of(new ReadabilityScores(8.0, 66.0)),
                Sentiment.fromScores(0.5, 0.5)
        );

        when(searchService.search("ai", "popularity"))
                .thenReturn(CompletableFuture.completedFuture(mockBlock));
        doNothing().when(historyService).push(anyString(), any(SearchBlock.class));

        Http.Request request = new Http.RequestBuilder()
                .method("GET")
                .uri("/notilytics?q=ai&sortBy=popularity")
                .build();

        Result result = controller.search(request).join();

        assertEquals(SEE_OTHER, result.status());
        verify(searchService, times(1)).search("ai", "popularity");
    }

    /**
     * Test search() with empty query
     * Equivalence class: Invalid input - empty query
     *
     * @author Group
     */
    @Test
    public void searchWithEmptyQueryReturnsBadRequest() {
        Http.Request request = new Http.RequestBuilder()
                .method("GET")
                .uri("/notilytics?q=")
                .build();

        Result result = controller.search(request).join();

        assertEquals(BAD_REQUEST, result.status());
        String body = contentAsString(result);
        assertTrue(body.contains("Search query is required"));
        verify(searchService, never()).search(anyString(), anyString());
        verify(historyService, never()).push(anyString(), any(SearchBlock.class));
    }

    /**
     * Test search() with whitespace-only query
     * Equivalence class: Invalid input - blank query
     *
     * @author Group
     */
    @Test
    public void searchWithWhitespaceOnlyQueryReturnsBadRequest() {
        Http.Request request = new Http.RequestBuilder()
                .method("GET")
                .uri("/notilytics?q=%20%20%20")
                .build();

        Result result = controller.search(request).join();

        assertEquals(BAD_REQUEST, result.status());
        verify(searchService, never()).search(anyString(), anyString());
    }

    /**
     * Test search() with missing query parameter
     * Equivalence class: Invalid input - no query parameter
     *
     * @author Group
     */
    @Test
    public void searchWithMissingQueryParameterReturnsBadRequest() {
        Http.Request request = new Http.RequestBuilder()
                .method("GET")
                .uri("/notilytics")
                .build();

        Result result = controller.search(request).join();

        assertEquals(BAD_REQUEST, result.status());
        verify(searchService, never()).search(anyString(), anyString());
    }

    /**
     * Test search() with invalid sortBy parameter
     * Equivalence class: Invalid sortBy, should default to publishedAt
     *
     * @author Group
     */
    @Test
    public void searchWithInvalidSortByDefaultsToPublishedAt() {
        SearchBlock mockBlock = new SearchBlock(
                "testing",
                "publishedAt",
                8,
                List.of(new Article("Test", "https://example.com/test", "desc",
                        "source-4", "Source", "2024-01-01T00:00:00Z")),
                "2024-01-01T00:00:00Z",
                new ReadabilityScores(8.5, 65.0),
                List.of(new ReadabilityScores(8.0, 66.0)),
                Sentiment.fromScores(0.1, 0.1)

        );

        when(searchService.search("testing", "publishedAt"))
                .thenReturn(CompletableFuture.completedFuture(mockBlock));
        doNothing().when(historyService).push(anyString(), any(SearchBlock.class));

        Http.Request request = new Http.RequestBuilder()
                .method("GET")
                .uri("/notilytics?q=testing&sortBy=invalid")
                .build();

        Result result = controller.search(request).join();

        assertEquals(SEE_OTHER, result.status());
        // Should default to "publishedAt"
        verify(searchService, times(1)).search("testing", "publishedAt");
    }

    /**
     * Test search() with existing session ID
     * Equivalence class: Returning user with session
     *
     * @author Group
     */
    @Test
    public void searchWithExistingSessionIdUsesExistingSession() {
        SearchBlock mockBlock = new SearchBlock(
                "session",
                "publishedAt",
                12,
                List.of(new Article("Session Test", "https://example.com/session", "desc",
                        "source-5", "Source", "2024-01-01T00:00:00Z")),
                "2024-01-01T00:00:00Z",
                new ReadabilityScores(8.5, 65.0),
                List.of(new ReadabilityScores(8.0, 66.0)),
                Sentiment.fromScores(0.2, 0.7)
        );

        when(searchService.search("session", "publishedAt"))
                .thenReturn(CompletableFuture.completedFuture(mockBlock));
        doNothing().when(historyService).push(eq("existing-session-456"), any(SearchBlock.class));

        Http.Request request = new Http.RequestBuilder()
                .method("GET")
                .uri("/notilytics?q=session")
                .session("sessionId", "existing-session-456")
                .build();

        Result result = controller.search(request).join();

        assertEquals(SEE_OTHER, result.status());
        verify(historyService, times(1)).push(eq("existing-session-456"), eq(mockBlock));
    }

    /**
     * Test search() without existing session creates new session
     * Equivalence class: New user without session
     *
     * @author Group
     */
    @Test
    public void searchWithoutSessionCreatesNewSession() {
        SearchBlock mockBlock = new SearchBlock(
                "newsession",
                "publishedAt",
                10,
                List.of(new Article("New Session", "https://example.com/new", "desc",
                        "source-6", "Source", "2024-01-01T00:00:00Z")),
                "2024-01-01T00:00:00Z",
                new ReadabilityScores(8.5, 65.0),
                List.of(new ReadabilityScores(8.0, 66.0)),
                Sentiment.fromScores(0.1, 0.8)
                );

        when(searchService.search("newsession", "publishedAt"))
                .thenReturn(CompletableFuture.completedFuture(mockBlock));
        doNothing().when(historyService).push(anyString(), any(SearchBlock.class));

        Http.Request request = new Http.RequestBuilder()
                .method("GET")
                .uri("/notilytics?q=newsession")
                .build();

        Result result = controller.search(request).join();

        assertEquals(SEE_OTHER, result.status());
        ArgumentCaptor<String> sessionCaptor = ArgumentCaptor.forClass(String.class);
        verify(historyService, times(1)).push(sessionCaptor.capture(), eq(mockBlock));

        String capturedSessionId = sessionCaptor.getValue();
        assertNotNull(capturedSessionId);
        assertFalse(capturedSessionId.isBlank());
    }

    /**
     * Test search() error handling when SearchService fails
     * Equivalence class: Service failure scenario
     *
     * @author Group
     */
    @Test
    public void searchWithServiceFailureRedirectsToHome() {
        CompletableFuture<SearchBlock> failedFuture = new CompletableFuture<>();
        failedFuture.completeExceptionally(new RuntimeException("API Error"));

        when(searchService.search("error", "publishedAt")).thenReturn(failedFuture);

        Http.Request request = new Http.RequestBuilder()
                .method("GET")
                .uri("/notilytics?q=error")
                .build();

        Result result = controller.search(request).join();

        assertEquals(SEE_OTHER, result.status()); // Still redirects even on error
        verify(searchService, times(1)).search("error", "publishedAt");
        // History should NOT be updated on error
        verify(historyService, never()).push(anyString(), any(SearchBlock.class));
    }

    /**
     * Test search() with query containing special characters
     * Equivalence class: Query with special characters
     *
     * @author Group
     */
    @Test
    public void searchWithSpecialCharactersInQuery() {
        SearchBlock mockBlock = new SearchBlock(
                "java & spring",
                "publishedAt",
                5,
                List.of(new Article("Special", "https://example.com/special", "desc",
                        "source-7", "Source", "2024-01-01T00:00:00Z")),
                "2024-01-01T00:00:00Z",
                new ReadabilityScores(8.5, 65.0),
                List.of(new ReadabilityScores(8.0, 66.0)),
                Sentiment.fromScores(0.1, 0.8)

        );

        when(searchService.search("java & spring", "publishedAt"))
                .thenReturn(CompletableFuture.completedFuture(mockBlock));
        doNothing().when(historyService).push(anyString(), any(SearchBlock.class));

        Http.Request request = new Http.RequestBuilder()
                .method("GET")
                .uri("/notilytics?q=java+%26+spring")
                .build();

        Result result = controller.search(request).join();

        assertEquals(SEE_OTHER, result.status());
        verify(searchService, times(1)).search("java & spring", "publishedAt");
    }

    /**
     * Test search() with missing sortBy parameter defaults to publishedAt
     * Equivalence class: Optional parameter not provided
     *
     * @author Group
     */
    @Test
    public void searchWithMissingSortByDefaultsToPublishedAt() {
        SearchBlock mockBlock = new SearchBlock(
                "default",
                "publishedAt",
                7,
                List.of(new Article("Default", "https://example.com/default", "desc",
                        "source-8", "Source", "2024-01-01T00:00:00Z")),
                "2024-01-01T00:00:00Z",
                new ReadabilityScores(8.5, 65.0),
                List.of(new ReadabilityScores(8.0, 66.0)),
                Sentiment.fromScores(0.1, 0.8)
        );

        when(searchService.search("default", "publishedAt"))
                .thenReturn(CompletableFuture.completedFuture(mockBlock));
        doNothing().when(historyService).push(anyString(), any(SearchBlock.class));

        Http.Request request = new Http.RequestBuilder()
                .method("GET")
                .uri("/notilytics?q=default")
                .build();

        Result result = controller.search(request).join();

        assertEquals(SEE_OTHER, result.status());
        verify(searchService, times(1)).search("default", "publishedAt");
    }

    // ==================== SOURCE ACTION TESTS ====================

    /**
     * Test source() renders with existing source
     * Equivalence class: Valid source exists
     *
     * @author Yuhao Ma
     */
    @Test
    public void sourceRendersWithExistingSource() {
        SourceProfile mockSource = new SourceProfile();
        mockSource.id = "bbc-news";
        mockSource.name = "BBC News";

        SourceProfileResult mockResult = new SourceProfileResult(
                mockSource,
                List.of(new Article("Title", "https://example.com", "desc",
                        "source-id", "Source", "2024-01-01T00:00:00Z")));

        when(profileService.search("java"))
                .thenReturn(CompletableFuture.completedFuture(mockResult));

        Http.Request request = new Http.RequestBuilder()
                .method("GET")
                .uri("/source/java")
                .build();

        Result result = controller.source(request, "java").toCompletableFuture().join();

        assertEquals(OK, result.status());
        String body = contentAsString(result);
        assertTrue(body.contains("Title"));
    }

    /**
     * Test source() renders with new source when null
     * Equivalence class: Source does not exist
     *
     * @author Yuhao Ma
     */
    @Test
    public void sourceRendersWithNewSourceWhenNull() {
        SourceProfileResult mockResult = new SourceProfileResult(
                null,
                List.of(new Article("Title", "https://example.com", "desc",
                        "source-id", "Source", "2024-01-01T00:00:00Z")));

        when(profileService.search("python"))
                .thenReturn(CompletableFuture.completedFuture(mockResult));

        Http.Request request = new Http.RequestBuilder()
                .method("GET")
                .uri("/source/python")
                .build();

        Result result = controller.source(request, "python").toCompletableFuture().join();

        assertEquals(OK, result.status());
        String body = contentAsString(result);
        assertTrue(body.contains("python"));
    }

    /**
     * Test source() with empty article list
     * Equivalence class: Valid source but no articles
     *
     * @author Group
     */
    @Test
    public void sourceWithNoArticlesRendersEmptyList() {
        SourceProfile mockSource = new SourceProfile();
        mockSource.id = "empty-source";
        mockSource.name = "Empty Source";

        SourceProfileResult mockResult = new SourceProfileResult(mockSource, List.of());

        when(profileService.search("empty-source"))
                .thenReturn(CompletableFuture.completedFuture(mockResult));

        Http.Request request = new Http.RequestBuilder()
                .method("GET")
                .uri("/source/empty-source")
                .build();

        Result result = controller.source(request, "empty-source").toCompletableFuture().join();

        assertEquals(OK, result.status());
    }

    /**
     * Test source() with special characters in query
     * Equivalence class: Query with special characters
     *
     * @author Group
     */
    @Test
    public void sourceWithSpecialCharactersInQuery() {
        SourceProfile mockSource = new SourceProfile();
        mockSource.id = "test-source";
        mockSource.name = "Test Source";

        SourceProfileResult mockResult = new SourceProfileResult(
                mockSource,
                List.of(new Article("Article", "https://example.com", "desc",
                        "test-source", "Test Source", "2024-01-01T00:00:00Z")));

        when(profileService.search("test-source-123"))
                .thenReturn(CompletableFuture.completedFuture(mockResult));

        Http.Request request = new Http.RequestBuilder()
                .method("GET")
                .uri("/source/test-source-123")
                .build();

        Result result = controller.source(request, "test-source-123").toCompletableFuture().join();

        assertEquals(OK, result.status());
        verify(profileService, times(1)).search("test-source-123");
    }
}<|MERGE_RESOLUTION|>--- conflicted
+++ resolved
@@ -4,11 +4,8 @@
 import models.ReadabilityScores;
 import models.SearchBlock;
 import models.SourceProfile;
-<<<<<<< HEAD
 import models.WordStats;
-=======
 import models.Sentiment;
->>>>>>> f731f42d
 import org.junit.Before;
 import org.junit.Test;
 import org.junit.jupiter.api.Nested;
@@ -89,8 +86,8 @@
 
                 "2024-01-01T00:00:00Z",
                 new ReadabilityScores(8.5, 65.0),
-<<<<<<< HEAD
-                List.of(new ReadabilityScores(8.0, 66.0)));
+                List.of(new ReadabilityScores(8.0, 66.0)),
+                Sentiment.fromScores(0.8, 0.1)
         sampleWordStats = new WordStats(
                 "test", 10, 100, 20,
                 List.of(
@@ -196,13 +193,8 @@
 	            assertTrue(e.getCause() instanceof RuntimeException);
 	        }
 	    }
-=======
-                List.of(new ReadabilityScores(8.0, 66.0)),
-                Sentiment.fromScores(0.8, 0.1)
-
         );
 
->>>>>>> f731f42d
     }
 
     // ==================== INDEX ACTION TESTS ====================
