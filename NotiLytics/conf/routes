--- conflicted
+++ resolved
@@ -19,13 +19,7 @@
 GET     /source/:id                  controllers.HomeController.source(request: play.mvc.Http.Request, id: String)
 
 # Individual B: Word Statistics
-<<<<<<< HEAD
-# TODO: Implement WordStatsController
 GET     /wordstats                   controllers.WordStatsController.view(request: play.mvc.Http.Request, q: String)
-=======
-# TODO: Implement WordStatsController or add to HomeController
-# GET     /wordstats                   controllers.HomeController.wordStats(request: play.mvc.Http.Request, q: String)
->>>>>>> a30f6d68
 
 # Individual C: News Sources
 # TODO: Implement NewsSourcesController or add to HomeController
