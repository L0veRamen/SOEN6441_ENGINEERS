/* NotiLytics - Main Stylesheet */

* {
    margin: 0;
    padding: 0;
    box-sizing: border-box;
}

body {
    font-family: -apple-system, BlinkMacSystemFont, "Segoe UI", Roboto, "Helvetica Neue", Arial, sans-serif;
    background-color: #f5f5f5;
    color: #333;
    line-height: 1.6;
}

.container {
    max-width: 1200px;
    margin: 0 auto;
    padding: 20px;
}

header {
    background-color: #2c3e50;
    color: white;
    padding: 30px 0;
    margin-bottom: 30px;
    box-shadow: 0 2px 4px rgba(0,0,0,0.1);
}

h1 {
    text-align: center;
    font-size: 2.5em;
    margin-bottom: 10px;
}

.subtitle {
    text-align: center;
    font-size: 1.1em;
    opacity: 0.9;
}

.search-form {
    background: white;
    padding: 30px;
    border-radius: 8px;
    box-shadow: 0 2px 8px rgba(0,0,0,0.1);
    margin-bottom: 30px;
}

.form-group {
    margin-bottom: 20px;
}

label {
    display: block;
    font-weight: 600;
    margin-bottom: 8px;
    color: #2c3e50;
}

input[type="text"] {
    width: 100%;
    padding: 12px 15px;
    border: 2px solid #ddd;
    border-radius: 4px;
    font-size: 16px;
    transition: border-color 0.3s;
}

input[type="text"]:focus {
    outline: none;
    border-color: #3498db;
}

select {
    width: 100%;
    padding: 12px 15px;
    border: 2px solid #ddd;
    border-radius: 4px;
    font-size: 16px;
    background-color: white;
    cursor: pointer;
}

button {
    background-color: #3498db;
    color: white;
    padding: 12px 30px;
    border: none;
    border-radius: 4px;
    font-size: 16px;
    font-weight: 600;
    cursor: pointer;
    transition: background-color 0.3s;
}

button:hover {
    background-color: #2980b9;
}

.search-history {
    margin-top: 40px;
}

.search-history h2 {
    color: #2c3e50;
    margin-bottom: 20px;
    font-size: 1.8em;
}

.search-block {
    background: white;
    padding: 25px;
    margin-bottom: 25px;
    border-radius: 8px;
    box-shadow: 0 2px 8px rgba(0,0,0,0.1);
}

.search-block-header {
    border-bottom: 2px solid #ecf0f1;
    padding-bottom: 15px;
    margin-bottom: 20px;
}

.search-block-header h3 {
    color: #2c3e50;
    font-size: 1.3em;
    margin-bottom: 8px;
}

.search-meta {
    color: #7f8c8d;
    font-size: 0.9em;
}

.search-meta span {
    margin-right: 15px;
}

.article {
    padding: 15px 0;
    border-bottom: 1px solid #ecf0f1;
}

.article:last-child {
    border-bottom: none;
}

.article-title {
    font-size: 1.1em;
    font-weight: 600;
    margin-bottom: 8px;
}

.article-title a {
    color: #2c3e50;
    text-decoration: none;
    transition: color 0.3s;
}

.article-title a:hover {
    color: #3498db;
}

.article-meta {
    color: #7f8c8d;
    font-size: 0.9em;
    margin-bottom: 5px;
}

.article-description {
    color: #555;
    line-height: 1.5;
}

.source-link {
    color: #3498db;
    text-decoration: none;
    font-weight: 500;
}

.source-link:hover {
    text-decoration: underline;
}

.no-results {
    text-align: center;
    padding: 40px;
    color: #7f8c8d;
    font-size: 1.1em;
}

.badge {
    display: inline-block;
    padding: 4px 10px;
    border-radius: 12px;
    font-size: 0.85em;
    font-weight: 600;
    margin-left: 10px;
}

.badge-info {
    background-color: #e3f2fd;
    color: #1976d2;
}

.badge-success {
    background-color: #e8f5e9;
    color: #388e3c;
}

<<<<<<< HEAD
/* ============================================ */
/* TASK E: Readability Scores Styling          */
/* ============================================ */

.readability-badge {
    display: inline-block;
    padding: 8px 12px;
    background: linear-gradient(135deg, #e8f5e9 0%, #c8e6c9 100%);
    border-left: 4px solid #4caf50;
    border-radius: 4px;
    font-size: 0.9em;
    margin-top: 8px;
    width: 100%;
    box-shadow: 0 2px 4px rgba(0,0,0,0.1);
}

.readability-badge strong {
    color: #2e7d32;
}

.readability-interpretation {
    display: inline-block;
    padding: 2px 8px;
    background-color: #fff;
    border-radius: 12px;
    font-size: 0.85em;
    color: #666;
    margin-left: 8px;
    font-style: italic;
}

/* Optional: Color code by difficulty */
.readability-badge[data-difficulty="very-easy"],
.readability-badge[data-difficulty="easy"] {
    background: linear-gradient(135deg, #e8f5e9 0%, #c8e6c9 100%);
    border-left-color: #4caf50;
}

.readability-badge[data-difficulty="standard"] {
    background: linear-gradient(135deg, #fff9c4 0%, #fff59d 100%);
    border-left-color: #fbc02d;
}

.readability-badge[data-difficulty="difficult"],
.readability-badge[data-difficulty="very-difficult"] {
    background: linear-gradient(135deg, #ffebee 0%, #ffcdd2 100%);
    border-left-color: #e53935;
}

/* Individual article readability (if you add it) */
.article-readability {
    display: inline-block;
    margin-left: 10px;
    padding: 2px 8px;
    background-color: #f5f5f5;
    border-radius: 3px;
    font-size: 0.8em;
    color: #666;
}

.article-readability strong {
    color: #333;
=======
.profile-card {
    background: #f8f9fa;
    padding: 15px;
    border-radius: 6px;
    margin-bottom: 20px;
>>>>>>> f8da4cb0
}<|MERGE_RESOLUTION|>--- conflicted
+++ resolved
@@ -209,7 +209,13 @@
     color: #388e3c;
 }
 
-<<<<<<< HEAD
+.profile-card {
+    background: #f8f9fa;
+    padding: 15px;
+    border-radius: 6px;
+    margin-bottom: 20px;
+}
+
 /* ============================================ */
 /* TASK E: Readability Scores Styling          */
 /* ============================================ */
@@ -272,11 +278,4 @@
 
 .article-readability strong {
     color: #333;
-=======
-.profile-card {
-    background: #f8f9fa;
-    padding: 15px;
-    border-radius: 6px;
-    margin-bottom: 20px;
->>>>>>> f8da4cb0
 }