--- conflicted
+++ resolved
@@ -27,17 +27,11 @@
 import services.ProfileService;
 import services.SearchHistoryService;
 import services.SearchService;
-<<<<<<< HEAD
 import services.WordStatsService;
-=======
 import services.SourcesService;
 import models.SourceItem;
 import views.html.sources;
->>>>>>> 91c04780
-
-import java.util.List;
-import java.util.Optional;
-import java.util.concurrent.CompletionStage;
+
 import javax.inject.Inject;
 import javax.inject.Singleton;
 import java.util.List;
@@ -52,11 +46,8 @@
     private final SearchService searchService;
     private final SearchHistoryService historyService;
     private final ProfileService profileService;
-<<<<<<< HEAD
     private final WordStatsService wordStatsService;
-=======
     private final SourcesService sourcesService;
->>>>>>> 91c04780
 
     /**
      * Constructor with dependency injection.
@@ -70,20 +61,14 @@
     @Inject
     public HomeController(SearchService searchService,
                           SearchHistoryService historyService,
-<<<<<<< HEAD
                           ProfileService profileService,
-                          WordStatsService wordStatsService) {
+                          WordStatsService wordStatsService,
+                          SourcesService sourcesService) {
         this.searchService = searchService;
         this.historyService = historyService;
         this.profileService = profileService;
         this.wordStatsService = wordStatsService;
-=======
-                          ProfileService profileService,SourcesService sourcesService) {
-        this.searchService = searchService;
-        this.historyService = historyService;
-        this.profileService = profileService;
         this.sourcesService = sourcesService;
->>>>>>> 91c04780
     }
 
     /**
@@ -103,14 +88,14 @@
                 ok(views.html.home.render(history, request))
         );
     }
-    
+
     /**
      * Display view for word statistics page for a search query.
      * Validates query parameter, computes statistics, and renders view.
-     * 
+     *
   	 * Query parameter:
      * - q (required): Search query string
-     * 
+     *
      * @param request HTTP request
      * @param query Search query from URL parameter (q)
      * @return Async result with rendered word statistics view or bad request
@@ -122,7 +107,7 @@
                 badRequest("Search query is required")
             );
         }
-        
+
         return wordStatsService.computeWordStats(query)
             .thenApply(stats -> ok(views.html.wordstats.render(stats, request)));
     }
@@ -212,7 +197,7 @@
         });
     }
 
-    /*
+    /**
      * @Author Yang
      * @Description
      * Handles the /sources page request (Task C).
@@ -226,7 +211,7 @@
      * @Param category optional category filter (e.g., "business")
      * @Param language optional language filter (e.g., "en")
      * @return asynchronous HTTP Result rendering the News Sources page
-     **/
+     */
 
     public CompletionStage<Result> sources(Http.Request request,
                                            String country,
